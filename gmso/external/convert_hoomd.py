"""Convert GMSO Topology to GSD snapshot."""

from __future__ import division

import copy
import itertools
import json
import re
import warnings

import numpy as np
import unyt as u
from unyt.array import allclose_units

from gmso.core.views import PotentialFilters
from gmso.exceptions import EngineIncompatibilityError, NotYetImplementedWarning
from gmso.lib.potential_templates import PotentialTemplateLibrary
from gmso.utils.connectivity import generate_pairs_lists
from gmso.utils.conversions import convert_ryckaert_to_opls
from gmso.utils.geometry import coord_shift, moit
from gmso.utils.io import has_gsd, has_hoomd
from gmso.utils.sorting import (
    sort_by_classes,
    sort_by_types,
    sort_connection_members,
)
from gmso.utils.units import convert_params_units

if has_gsd:
    import gsd.hoomd
if has_hoomd:
    import hoomd

    hoomd_version = hoomd.version.version.split(".")
else:
    hoomd_version = None

# Note, charge will always be assumed to be in elementary_charge
MD_UNITS = {
    "energy": u.kJ / u.mol,
    "length": u.nm,
    "mass": u.g / u.mol,  # aka amu
}

AKMA_UNITS = {
    "energy": u.kcal / u.mol,
    "length": u.angstrom,
    "mass": u.g / u.mol,  # aka amu
}


def to_gsd_snapshot(
    top,
    base_units=None,
    rigid_bodies=None,
    shift_coords=True,
    parse_special_pairs=True,
    auto_scale=False,
):
<<<<<<< HEAD
    """Create a gsd.hoomd.Frame objcet (HOOMD default data format).
=======
    """Create a gsd.snapshot objcet (HOOMD default data format).
>>>>>>> 1ea9687d

    The gsd snapshot defines the topology of HOOMD-Blue simulations. This file
    can be used as a starting point for a HOOMD-Blue simulation, for analysis,
    and for visualization in various tools.

    Parameters
    ----------
    top : gmso.Topology
        gmso.Topology object
    filename : str
        Path of the output file.
    base_units : dict, optinoal, default=None
        The dictionary of base units to be converted to. Entries restricted to
        "energy", "length", and "mass". There is also option to used predefined
        unit systems ("MD" or "AKMA" provided as string). If None is provided,
        this method will perform no units conversion.
    rigid_bodies : list of int, optional, default=None
        List of rigid body information. An integer value is required for each
        atom corresponding to the index of the rigid body the particle is to be
        associated with. A value of None indicates the atom is not part of a
        rigid body.
    shift_coords : bool, optional, default=True
        Shift coordinates from (0, L) to (-L/2, L/2) if necessary.
    parse_special_pairs : bool, optional, default=True
        Writes out special pair information necessary to correctly use the OPLS
        fudged 1,4 interactions in HOOMD.
    auto_scale : bool or dict, optional, default=False
        Automatically scaling relevant length, energy and mass units.
        Referenced mass unit is obtained from sites' masses.
        Referenced energy and distance are refered from sites' atom types (when applicable).
        If the referenced scaling values cannot be determined (e.g., when the topology is not typed),
        all reference scaling values is set to 1.
        A dictionary specifying the referenced scaling values may also be provided for this argument.

    Return
    ------
    gsd_snapshot : gsd.hoomd.Frame
        Converted hoomd Snapshot. Always retruned.
    base_units : dict
        Based units dictionary utilized during the conversion. Always returned.
    rigid_info : hoomd.md.constrain.Rigid
        Hoomd object storing constituent particle information
        needed to run rigid body simulations in Hoomd-Blue.
        This is only returned if Molecule's with `Molecule.isrigid = True`
        are found in the topology.

    Notes
    -----
    Force field parameters are not written to the GSD file and must be
    generated using `to_hoomd_forcefield()`.

    If you are using mBuild and GMSO to initialize rigid body simulations
    with Hoomd-Blue set the site's `Molecule.isrigid` property to `True`.
    If your topology contains a mix of rigid and flexible molecules,
    the rigid molecules must come first in the heirarchy of the GMSO toplogy
    and therefore also in the mBuild compound heirarchy.
    See https://hoomd-blue.readthedocs.io/en/latest/index.html
    for more information about running rigid body simulations in Hoomd-Blue.

    Rigid Body Example
    ------------------
    In this example, a system with rigid benzene and flexible ethane
    is initialized. Since benzene is rigid, it must be passed first
    into `mb.fill_box` so that benzene molecules are at the top of
    `box` heirarchy.
        ::
            ethane = mb.lib.molecules.Ethane()
            ethane.name = "ethane"
            benzene = mb.load("c1ccccc1", smiles=True)
            benzene.name = "benzene"
            box = mb.fill_box([benzene, ethane], n_compounds=[1, 1], box=[2, 2, 2])
            top = from_mbuild(box)
            for site in top.sites:
                if site.molecule.name == "benzene":
                    site.molecule.isrigid = True

            snapshot, refs, rigid = to_gsd_snapshot(top)

    """
    if int(hoomd_version[0]) < 4:
        raise EngineIncompatibilityError(
            "GMSO is only compatible with Hoomd-Blue >= 4.0"
        )
    base_units = _validate_base_units(base_units, top, auto_scale)
    gsd_snapshot = gsd.hoomd.Frame()

    gsd_snapshot.configuration.step = 0
    gsd_snapshot.configuration.dimensions = 3

    # Write box information
    (lx, ly, lz, xy, xz, yz) = _prepare_box_information(top)

    lx = lx.to_value(base_units["length"])
    ly = ly.to_value(base_units["length"])
    lz = lz.to_value(base_units["length"])

    gsd_snapshot.configuration.box = np.array([lx, ly, lz, xy, xz, yz])

    warnings.warn(
        "Only writing particle, bond, sangle, proper and improper dihedral information."
        "Special pairs are not currently written to GSD files",
        NotYetImplementedWarning,
    )

    n_rigid, rigid_info = _parse_particle_information(
        gsd_snapshot,
        top,
        base_units,
        rigid_bodies,
        shift_coords,
        u.unyt_array([lx, ly, lz]),
    )
    if parse_special_pairs:
        _parse_pairs_information(gsd_snapshot, top, n_rigid)
    if top.n_bonds > 0:
        _parse_bond_information(gsd_snapshot, top, n_rigid)
    if top.n_angles > 0:
        _parse_angle_information(gsd_snapshot, top, n_rigid)
    if top.n_dihedrals > 0:
        _parse_dihedral_information(gsd_snapshot, top, n_rigid)
    if top.n_impropers > 0:
        _parse_improper_information(gsd_snapshot, top, n_rigid)

    if rigid_info:
        return gsd_snapshot, base_units, rigid_info
    else:
        return gsd_snapshot, base_units


def to_hoomd_snapshot(
    top,
    base_units=None,
    rigid_bodies=None,
    shift_coords=True,
    parse_special_pairs=True,
    auto_scale=False,
):
<<<<<<< HEAD
    """Create a hoomd.Snapshot objcet (HOOMD default data format).
=======
    """Create a gsd.snapshot object (HOOMD default data format).
>>>>>>> 1ea9687d

    The Hoomd snapshot defines the topology of HOOMD-Blue simulations. This file
    can be used as a starting point for a HOOMD-Blue simulation, for analysis,
    and for visualization in various tools.

    Parameters
    ----------
    top : gmso.Topology
        gmso.Topology object
    filename : str
        Path of the output file.
    base_units : dict, optinoal, default=None
        The dictionary of base units to be converted to. Entries restricted to
        "energy", "length", and "mass". There is also option to used predefined
        unit systems ("MD" or "AKMA" provided as string). If None is provided,
        this method will perform no units conversion.
    rigid_bodies : list of int, optional, default=None
        List of rigid body information. An integer value is required for each
        atom corresponding to the index of the rigid body the particle is to be
        associated with. A value of None indicates the atom is not part of a
        rigid body.
    shift_coords : bool, optional, default=True
        Shift coordinates from (0, L) to (-L/2, L/2) if necessary.
    parse_special_pairs : bool, optional, default=True
        Writes out special pair information necessary to correctly use the OPLS
        fudged 1,4 interactions in HOOMD.
    auto_scale : bool or dict, optional, default=False
        Automatically scaling relevant length, energy and mass units.
        Referenced mass unit is obtained from sites' masses.
        Referenced energy and distance are refered from sites' atom types (when applicable).
        If the referenced scaling values cannot be determined (e.g., when the topology is not typed),
        all reference scaling values is set to 1.
        A dictionary specifying the referenced scaling values may also be provided for this argument.

    Return
    ------
    hoomd_snapshot : hoomd.Snapshot
        Converted hoomd Snapshot. Always retruned.
    base_units : dict
        Based units dictionary utilized during the conversion. Always returned.
    rigid_info : hoomd.md.constrain.Rigid
        Hoomd object storing constituent particle information
        needed to run rigid body simulations in Hoomd-Blue.
        This is only returned if Molecule's with `Molecule.isrigid = True`
        are found in the topology.

    Notes
    -----
    Force field parameters are not written to the GSD file and must be
    generated using `to_hoomd_forcefield()`.

    If you are using mBuild and GMSO to initialize rigid body simulations
    with Hoomd-Blue set the `Molecule.isrigid` property to `True`.
    If your topology contains a mix of rigid and flexible molecules,
    the rigid molecules must come first in the heirarchy of the GMSO toplogy
    and therefore also in the mBuild compound heirarchy.
    See https://hoomd-blue.readthedocs.io/en/latest/index.html
    for more information about running rigid body simulations.

    Rigid Body Example
    ------------------
    In this example, a system with rigid benzene and flexible ethane
    is initialized. Since benzene is rigid, it must be passed first
    into `mb.fill_box` so that benzene molecules are at the top of
    `box` heirarchy.
        ::
            ethane = mb.lib.molecules.Ethane()
            ethane.name = "ethane"
            benzene = mb.load("c1ccccc1", smiles=True)
            benzene.name = "benzene"
            box = mb.fill_box([benzene, ethane], n_compounds=[1, 1], box=[2, 2, 2])
            top = from_mbuild(box)
            for site in top.sites:
                if site.molecule.name == "benzene":
                    site.molecule.isrigid = True

            snapshot, refs, rigid = to_hoomd_snapshot(top)
    """
    if int(hoomd_version[0]) < 4:
        raise EngineIncompatibilityError(
            "GMSO is only compatible with Hoomd-Blue >= 4.0"
        )
    base_units = _validate_base_units(base_units, top, auto_scale)
    hoomd_snapshot = hoomd.Snapshot()

    # Write box information
    (lx, ly, lz, xy, xz, yz) = _prepare_box_information(top)

    lx = lx.to_value(base_units["length"])
    ly = ly.to_value(base_units["length"])
    lz = lz.to_value(base_units["length"])

    hoomd_snapshot.configuration.box = hoomd.Box(
        Lx=lx, Ly=ly, Lz=lz, xy=xy, xz=xz, yz=yz
    )

    warnings.warn(
        "Only writing particle, bond, angle, proper and improper dihedral information."
        "Special pairs are not currently written to GSD files",
        NotYetImplementedWarning,
    )

    n_rigid, rigid_info = _parse_particle_information(
        hoomd_snapshot,
        top,
        base_units,
        rigid_bodies,
        shift_coords,
        u.unyt_array([lx, ly, lz]),
    )
    if parse_special_pairs:
        _parse_pairs_information(hoomd_snapshot, top, n_rigid)
    if top.n_bonds > 0:
        _parse_bond_information(hoomd_snapshot, top, n_rigid)
    if top.n_angles > 0:
        _parse_angle_information(hoomd_snapshot, top, n_rigid)
    if top.n_dihedrals > 0:
        _parse_dihedral_information(hoomd_snapshot, top, n_rigid)
    if top.n_impropers > 0:
        _parse_improper_information(hoomd_snapshot, top, n_rigid)

    hoomd_snapshot.wrap()
    if rigid_info:
        return hoomd_snapshot, base_units, rigid_info
    else:
        return hoomd_snapshot, base_units


def _parse_particle_information(
    snapshot,
    top,
    base_units,
    rigid_bodies,
    shift_coords,
    box_lengths,
):
    """Parse site information from topology.

    Parameters
    ----------
    snapshot : gsd.hoomd.Frame or hoomd.Snapshot
        The target Snapshot object.
    top : gmso.Topology
        Topology object holding system information.
    base_units : dict
        The dictionary holding base units (mass, length, and energy)
    rigid_bodies : bool
        Flag to parse rigid bodies information, to be implemented
    shift_coords : bool
        If True, shift coordinates from (0, L) to (-L/2, L/2) if neccessary.
    box_lengths : list() of length 3
        Lengths of box in x, y, z
    """
    # Set up all require
    xyz = u.unyt_array(
        [site.position.to_value(base_units["length"]) for site in top.sites]
    )
    if shift_coords:
        warnings.warn("Shifting coordinates to [-L/2, L/2]")
        xyz = coord_shift(xyz, box_lengths)

    types = [
        site.name if site.atom_type is None else site.atom_type.name
        for site in top.sites
    ]
    masses = u.unyt_array(
        [
            site.mass.to_value(base_units["mass"])
            if site.mass
            else 1 * base_units["mass"]
            for site in top.sites
        ]
    )
    charges = u.unyt_array(
        [site.charge if site.charge else 0 * u.elementary_charge for site in top.sites]
    )
    moits = [[1, 0, 0] for i in xyz]
    # GMSO and mBuild don't store particle orientation; use default
    orientations = [[1, 0, 0, 0] for i in xyz]
    unique_types = sorted(list(set(types)))
    typeids = np.array([unique_types.index(t) for t in types])
    # Check for rigid molecules
    rigid_mols = any([site.molecule.isrigid for site in top.sites])
    if rigid_mols:
        rigid_body_sets = dict()
        for site in top.sites:
            if site.molecule.isrigid:
                if site.molecule.name in rigid_body_sets.keys():
                    rigid_body_sets[site.molecule.name].add(site.molecule.number)
                else:
                    rigid_body_sets[site.molecule.name] = {site.molecule.number}

        rigid_ids = [
            site.molecule.number if site.molecule.isrigid else -1 for site in top.sites
        ]
        # Number of unique types of rigid molecules
        n_rigid_types = len(rigid_body_sets.keys())
        # Total number of rigid molecules
        n_rigid = sum([len(mols) for mols in rigid_body_sets.values()])
        # Create place holder arrays for rigid particle properties
        rigid_charges = np.zeros(n_rigid) * charges.units
        rigid_masses = np.zeros(n_rigid) * masses.units
        rigid_xyz = np.zeros((n_rigid, 3)) * xyz.units
        rigid_moits = np.zeros((n_rigid, 3)) * xyz.units
        rigid_orientations = [[1, 0, 0, 0] for i in rigid_xyz]
        # Rigid particles get type IDs from 0 to n_rigid_types
        rigid_type_ids = []
        for i, rigid_type in enumerate(rigid_body_sets.keys()):
            rigid_type_ids.extend([i] * len(rigid_body_sets[rigid_type]))
        # Hoomd rigid constraint obj needed to run rigid body simulations
        rigid_constraint = hoomd.md.constrain.Rigid()
        mol_count = 0
        # Populate rigid particle placeholder arrays created above
        for rigid_mol in rigid_body_sets.keys():
            for idx, _id in enumerate(rigid_body_sets[rigid_mol]):
                # Get values for rigid body properties from their constituent particles
                group_indices = np.where(np.array(rigid_ids) == _id)[0]
                group_positions = xyz[group_indices]
                group_masses = masses[group_indices]
                group_orientations = [[1, 0, 0, 0] for i in group_indices]
                com_xyz = np.sum(group_positions.T * group_masses, axis=1) / sum(
                    group_masses
                )
                rigid_masses[idx + mol_count] = sum(group_masses)
                rigid_xyz[idx + mol_count] = com_xyz
                rigid_moits[idx + mol_count] = moit(
                    group_positions, group_masses, com_xyz
                )
                # Only need to make one entry per rigid body type
                if idx == 0:
                    const_ids = typeids[group_indices]
                    const_types = [unique_types[i] for i in const_ids]

                    rigid_constraint.body[rigid_mol] = {
                        "constituent_types": const_types,
                        "positions": group_positions,
                        "orientations": group_orientations,
                    }
            mol_count += len(rigid_body_sets[rigid_mol])
        # Combine properties for rigid body particles and constituent particles
        # All rigid body propeties should be at the beginning, others get bumped
        unique_types = list(rigid_body_sets.keys()) + unique_types
        typeids = np.concatenate((np.array(rigid_type_ids), typeids + n_rigid_types))
        masses = np.concatenate((rigid_masses, masses))
        xyz = np.concatenate((rigid_xyz, xyz))
        charges = np.concatenate((rigid_charges, charges))
        orientations = rigid_orientations + orientations
        moits = np.concatenate((rigid_moits, moits))
        rigid_id_tags = np.concatenate((np.arange(n_rigid), rigid_ids))
    else:
        n_rigid = 0
        rigid_constraint = None

    """
    Permittivity of free space = 2.39725e-4 e^2/((kcal/mol)(angstrom)),
    where e is the elementary charge
    """

    e0 = u.physical_constants.eps_0.in_units(
        u.elementary_charge**2 / (base_units["energy"] * base_units["length"])
    )
    charge_factor = (
        4.0 * np.pi * e0 * base_units["length"] * base_units["energy"]
    ) ** 0.5
    # Write out all of the snapshot attributes
    if isinstance(snapshot, hoomd.Snapshot):
        snapshot.particles.N = top.n_sites + n_rigid
        snapshot.particles.types = unique_types
        snapshot.particles.position[0:] = xyz
        snapshot.particles.typeid[0:] = typeids
        snapshot.particles.mass[0:] = masses
        snapshot.particles.charge[0:] = charges / charge_factor
        snapshot.particles.orientation[0:] = orientations
        if n_rigid:
            snapshot.particles.body[0:] = rigid_id_tags
            snapshot.particles.moment_inertia[0:] = moits
    elif isinstance(snapshot, gsd.hoomd.Frame):
        snapshot.particles.N = top.n_sites + n_rigid
        snapshot.particles.types = unique_types
        snapshot.particles.position = xyz
        snapshot.particles.typeid = typeids
        snapshot.particles.mass = masses
        snapshot.particles.charge = charges / charge_factor
        snapshot.particles.orientation = orientations
        if n_rigid:
            snapshot.particles.body = rigid_id_tags
            snapshot.particles.moment_inertia = moits
    return n_rigid, rigid_constraint


def _parse_pairs_information(snapshot, top, n_rigid=0):
    """Parse sacled pair types.

    Parameters
    ----------
    snapshot : gsd.hoomd.Frame or hoomd.Snapshot
        The target Snapshot object.
    top : gmso.Topology
        Topology object holding system information
    n_rigid : int
        The number of rigid bodies found in `_parse_particle_information()`
        Used to adjust pair group indices.

    """
    pair_types = list()
    pair_typeids = list()
    pairs = list()

    scaled_pairs = list()
    pairs_dict = generate_pairs_lists(top, refer_from_scaling_factor=True)
    for pair_type in pairs_dict:
        scaled_pairs.extend(pairs_dict[pair_type])

    for pair in scaled_pairs:
        if pair[0].atom_type and pair[1].atom_type:
            pair.sort(key=lambda site: site.atom_type.name)
            pair_type = "-".join([pair[0].atom_type.name, pair[1].atom_type.name])
        else:
            pair.sort(key=lambda site: site.name)
            pair_type = "-".join([pair[0].name, pair[1].name])
        if pair_type not in pair_types:
            pair_types.append(pair_type)
        pair_typeids.append(pair_types.index(pair_type))
        pairs.append(
            (top.get_index(pair[0]) + n_rigid, top.get_index(pair[1]) + n_rigid)
        )

    if isinstance(snapshot, hoomd.Snapshot):
        snapshot.pairs.N = len(pairs)
        snapshot.pairs.group[:] = np.reshape(pairs, (-1, 2))
        snapshot.pairs.types = pair_types
        snapshot.pairs.typeid[:] = pair_typeids
    elif isinstance(snapshot, gsd.hoomd.Frame):
        snapshot.pairs.N = len(pairs)
        snapshot.pairs.group = np.reshape(pairs, (-1, 2))
        snapshot.pairs.types = pair_types
        snapshot.pairs.typeid = pair_typeids


def _parse_bond_information(snapshot, top, n_rigid=0):
    """Parse bonds information from topology.

    Parameters
    ----------
    snapshot : gsd.hoomd.Frame or hoomd.Snapshot
        The target Snapshot object.
    top : gmso.Topology
        Topology object holding system information
    n_rigid : int
        The number of rigid bodies found in `_parse_particle_information()`
        Used to adjust bond group indices.

    """
    snapshot.bonds.N = top.n_bonds
    warnings.warn(f"{top.n_bonds} bonds detected")
    bond_groups = []
    bond_typeids = []
    bond_types = []

    for bond in top.bonds:
        if all([site.atom_type for site in bond.connection_members]):
            connection_members = sort_connection_members(bond, "atomclass")
            bond_type = "-".join(
                [site.atom_type.atomclass for site in connection_members]
            )
        else:
            connection_members = sort_connection_members(bond, "name")
            bond_type = "-".join([site.name for site in connection_members])

        bond_types.append(bond_type)
        bond_groups.append(
            sorted(tuple(top.get_index(site) + n_rigid for site in connection_members))
        )

    unique_bond_types = list(set(bond_types))
    bond_typeids = [unique_bond_types.index(i) for i in bond_types]

    if isinstance(snapshot, hoomd.Snapshot):
        snapshot.bonds.types = unique_bond_types
        snapshot.bonds.typeid[:] = bond_typeids
        snapshot.bonds.group[:] = bond_groups
    elif isinstance(snapshot, gsd.hoomd.Frame):
        snapshot.bonds.types = unique_bond_types
        snapshot.bonds.typeid = bond_typeids
        snapshot.bonds.group = bond_groups

    warnings.warn(f"{len(unique_bond_types)} unique bond types detected")


def _parse_angle_information(snapshot, top, n_rigid=0):
    """Parse angles information from topology.

    Parameters
    ----------
    snapshot : gsd.hoomd.Frame or hoomd.Snapshot
        The target Snapshot object.
    top : gmso.Topology
        Topology object holding system information
    n_rigid : int
        The number of rigid bodies found in `_parse_particle_information()`
        Used to adjust angle group indices.

    """
    snapshot.angles.N = top.n_angles
    unique_angle_types = set()
    angle_typeids = []
    angle_groups = []
    angle_types = []

    for angle in top.angles:
        if all([site.atom_type for site in angle.connection_members]):
            connection_members = sort_connection_members(angle, "atomclass")
            angle_type = "-".join(
                [site.atom_type.atomclass for site in connection_members]
            )
        else:
            connection_members = sort_connection_members(angle, "name")
            angle_type = "-".join([site.name for site in connection_members])

        angle_types.append(angle_type)
        angle_groups.append(
            tuple(top.get_index(site) + n_rigid for site in connection_members)
        )

    unique_angle_types = list(set(angle_types))
    angle_typeids = [unique_angle_types.index(i) for i in angle_types]

    if isinstance(snapshot, hoomd.Snapshot):
        snapshot.angles.types = unique_angle_types
        snapshot.angles.typeid[:] = angle_typeids
        snapshot.angles.group[:] = np.reshape(angle_groups, (-1, 3))
    elif isinstance(snapshot, gsd.hoomd.Frame):
        snapshot.angles.types = unique_angle_types
        snapshot.angles.typeid = angle_typeids
        snapshot.angles.group = np.reshape(angle_groups, (-1, 3))

    warnings.warn(f"{top.n_angles} angles detected")
    warnings.warn(f"{len(unique_angle_types)} unique angle types detected")


def _parse_dihedral_information(snapshot, top, n_rigid=0):
    """Parse dihedral information from topology.

    Parameters
    ----------
    snapshot : gsd.hoomd.Frame or hoomd.Snapshot
        The target Snapshot object.
    top : gmso.Topology
        Topology object holding system information
    n_rigid : int
        The number of rigid bodies found in `_parse_particle_information()`
        Used to adjust dihedral group indices.

    """
    snapshot.dihedrals.N = top.n_dihedrals
    dihedral_groups = []
    dihedral_types = []

    for dihedral in top.dihedrals:
        if all([site.atom_type for site in dihedral.connection_members]):
            connection_members = sort_connection_members(dihedral, "atomclass")
            dihedral_type = "-".join(
                [site.atom_type.atomclass for site in connection_members]
            )
        else:
            connection_members = sort_connection_members(dihedral, "name")
            dihedral_type = "-".join([site.name for site in connection_members])

        dihedral_types.append(dihedral_type)
        dihedral_groups.append(
            tuple(top.get_index(site) + n_rigid for site in connection_members)
        )

    unique_dihedral_types = list(set(dihedral_types))
    dihedral_typeids = [unique_dihedral_types.index(i) for i in dihedral_types]

    if isinstance(snapshot, hoomd.Snapshot):
        snapshot.dihedrals.types = unique_dihedral_types
        snapshot.dihedrals.typeid[:] = dihedral_typeids
        snapshot.dihedrals.group[:] = np.reshape(dihedral_groups, (-1, 4))
    elif isinstance(snapshot, gsd.hoomd.Frame):
        snapshot.dihedrals.types = unique_dihedral_types
        snapshot.dihedrals.typeid = dihedral_typeids
        snapshot.dihedrals.group = np.reshape(dihedral_groups, (-1, 4))

    warnings.warn(f"{top.n_dihedrals} dihedrals detected")
    warnings.warn(f"{len(unique_dihedral_types)} unique dihedral types detected")


def _parse_improper_information(snapshot, top, n_rigid=0):
    """Parse impropers information from topology.

    Parameters
    ----------
    snapshot : gsd.hoomd.Snaphot or hoomd.Snapshot
        The target Snapshot object.
    top : gmso.Topology
        Topology object holding system information
    n_rigid : int
        The number of rigid bodies found in `_parse_particle_information()`

    """
    snapshot.impropers.N = top.n_impropers
    improper_groups = []
    improper_types = []

    for improper in top.impropers:
        if all([site.atom_type for site in improper.connection_members]):
            connection_members = sort_connection_members(improper, "atomclass")
            improper_type = "-".join(
                [site.atom_type.atomclass for site in connection_members]
            )
        else:
            connection_members = sort_connection_members(improper, "name")
            improper_type = "-".join([site.name for site in connection_members])

        improper_types.append(improper_type)
        improper_groups.append(
            tuple(top.get_index(site) + n_rigid for site in connection_members)
        )

    unique_improper_types = list(set(improper_types))
    improper_typeids = [unique_improper_types.index(i) for i in improper_types]

    if isinstance(snapshot, hoomd.Snapshot):
        snapshot.impropers.types = unique_improper_types
        snapshot.impropers.typeid[0:] = improper_typeids
        snapshot.impropers.group[0:] = np.reshape(improper_groups, (-1, 4))
    elif isinstance(snapshot, gsd.hoomd.Frame):
        snapshot.impropers.types = unique_improper_types
        snapshot.impropers.typeid = improper_typeids
        snapshot.impropers.group = np.reshape(improper_groups, (-1, 4))

    warnings.warn(f"{top.n_impropers} impropers detected")
    warnings.warn(f"{len(unique_improper_types)} unique dihedral types detected")


def _prepare_box_information(top):
    """Prepare the box information for writing to gsd."""
    if allclose_units(
        top.box.angles, np.array([90, 90, 90]) * u.degree, rtol=1e-5, atol=1e-8
    ):
        warnings.warn("Orthorhombic box detected")
        lx, ly, lz = top.box.lengths
        xy, xz, yz = 0.0, 0.0, 0.0
    else:
        warnings.warn("Non-orthorhombic box detected")
        u_vectors = top.box.get_unit_vectors()
        lx, ly, lz = top.box.lengths
        xy = u_vectors[1][0]
        xz = u_vectors[2][0]
        yz = u_vectors[2][1]
    return lx, ly, lz, xy, xz, yz


def to_hoomd_forcefield(
    top,
    r_cut,
    nlist_buffer=0.4,
    pppm_kwargs={"resolution": (8, 8, 8), "order": 4},
    base_units=None,
    auto_scale=False,
):
    """Convert the potential portion of a typed GMSO to hoomd forces.

    Parameters
    ----------
    top : gmso.Topology
        The typed topology to be converted
    r_cut : float
        r_cut for the nonbonded forces.
    nlist_buffer : float, optional, default=0.4
        Neighborlist buffer for simulation cell. Its unit is the same as that
        used to defined GMSO Topology Box.
    pppm_kwargs : dict
        Keyword arguments to pass to hoomd.md.long_range.make_pppm_coulomb_forces().
    base_units : dict or str, optional, default=None
        The dictionary of base units to be converted to. Entries restricted to
        "energy", "length", and "mass". There is also option to used predefined
        unit systems ("MD" or "AKMA" provided as string). If None is provided,
        this method will perform no units conversion.
    auto_scale : bool or dict, optional, default=False
        Automatically scaling relevant length, energy and mass units.
        Referenced mass unit is obtained from sites' masses.
        Referenced energy and distance are refered from sites' atom types (when applicable).
        If the referenced scaling values cannot be determined (e.g., when the topology is not typed),
        all reference scaling values is set to 1.
        A dictionary specifying the referenced scaling values may also be provided for this argument.

    Returns
    -------
    forces : dict
        HOOMD forces converted from all available PotentialTypes of the provided
        GMSO Topology. Converted are grouped by their category (as key of the
        dictionary), namely, "nonbonded", "bonds", rangles", "dihedrals", and "impropers".
    base_units : dict
        Based units dictionary utilized during the conversion.

    """
    if int(hoomd_version[0]) < 4:
        raise EngineIncompatibilityError(
            "GMSO is only compatible with Hoomd-Blue >= 4.0"
        )
    potential_types = _validate_compatibility(top)
    base_units = _validate_base_units(base_units, top, auto_scale, potential_types)

    # Reference json dict of all the potential in the PotentialTemplate
    potential_refs = dict()
    for json_file in PotentialTemplateLibrary().json_refs:
        with open(json_file) as f:
            cont = json.load(f)
        potential_refs[cont["name"]] = cont

    # convert nonbonded potentials
    forces = {
        "nonbonded": _parse_nonbonded_forces(
            top,
            r_cut,
            nlist_buffer,
            potential_types,
            potential_refs,
            pppm_kwargs,
            base_units,
        ),
        "bonds": _parse_bond_forces(
            top,
            potential_types,
            potential_refs,
            base_units,
        ),
        "angles": _parse_angle_forces(
            top,
            potential_types,
            potential_refs,
            base_units,
        ),
        "dihedrals": _parse_dihedral_forces(
            top,
            potential_types,
            potential_refs,
            base_units,
        ),
        "impropers": _parse_improper_forces(
            top,
            potential_types,
            potential_refs,
            base_units,
        ),
    }

    return forces, base_units


def _validate_compatibility(top):
    """Check and sort all the potential objects in the topology."""
    from gmso.utils.compatibility import check_compatibility

    templates = PotentialTemplateLibrary()
    lennard_jones_potential = templates["LennardJonesPotential"]
    harmonic_bond_potential = templates["HarmonicBondPotential"]
    harmonic_angle_potential = templates["HarmonicAnglePotential"]
    periodic_torsion_potential = templates["PeriodicTorsionPotential"]
    harmonic_torsion_potential = templates["HarmonicTorsionPotential"]
    opls_torsion_potential = templates["OPLSTorsionPotential"]
    rb_torsion_potential = templates["RyckaertBellemansTorsionPotential"]
    accepted_potentials = (
        lennard_jones_potential,
        harmonic_bond_potential,
        harmonic_angle_potential,
        periodic_torsion_potential,
        harmonic_torsion_potential,
        opls_torsion_potential,
        rb_torsion_potential,
    )
    potential_types = check_compatibility(top, accepted_potentials)
    return potential_types


def _parse_nonbonded_forces(
    top,
    r_cut,
    nlist_buffer,
    potential_types,
    potential_refs,
    pppm_kwargs,
    base_units,
):
    """Parse nonbonded forces from topology.

    Parameters
    ----------
    top : gmso.Topology
        Topology object holding system information.
    r_cut : float
        Cut-off radius in simulation units
    nlist_buffer : float
        Buffer argument ot pass to hoomd.md.nlist.Cell.
    potential_types : dict
        Output from _validate_compatibility().
    potential_refs : dict
        Reference json potential from gmso.lib.potential_templates.
    pppm_kwargs : dict
        Keyword arguments to pass to hoomd.md.long_range.make_pppm_coulomb_forces().
    base_units : dict
        The dictionary holding base units (mass, length, and energy)
    """
    unique_atypes = top.atom_types(filter_by=PotentialFilters.UNIQUE_NAME_CLASS)

    # Grouping atomtype by group name
    groups = dict()
    for atype in unique_atypes:
        group = potential_types[atype]
        if group not in groups:
            groups[group] = [atype]
        else:
            groups[group].append(atype)

    # Perform units conversion based on the provided base_units
    for group in groups:
        expected_units_dim = potential_refs[group]["expected_parameters_dimensions"]
        groups[group] = convert_params_units(
            groups[group],
            expected_units_dim,
            base_units,
        )

    atype_parsers = {
        "LennardJonesPotential": _parse_lj,
        "BuckinghamPotential": _parse_buckingham,
        "MiePotential": _parse_mie,
    }

    # Use Topology scaling factor to determine exclusion
    # TODO: Use molecule scaling factor
    nb_scalings, coulombic_scalings = top.scaling_factors
    exclusions = list()
    for i in range(len(nb_scalings)):
        if i == 0:
            exclusions.append("bond")
        else:
            exclusions.append(f"1-{i + 2}")
    nlist = hoomd.md.nlist.Cell(exclusions=exclusions, buffer=nlist_buffer)

    nbonded_forces = list()
    nbonded_forces.extend(
        _parse_coulombic(
            top=top,
            nlist=nlist,
            scaling_factors=coulombic_scalings,
            resolution=pppm_kwargs["resolution"],
            order=pppm_kwargs["order"],
            r_cut=r_cut,
        )
    )
    for group in groups:
        nbonded_forces.extend(
            atype_parsers[group](
                top=top,
                atypes=groups[group],
                combining_rule=top.combining_rule,
                r_cut=r_cut,
                nlist=nlist,
                scaling_factors=nb_scalings,
            )
        )

    return nbonded_forces


def _parse_coulombic(
    top,
    nlist,
    scaling_factors,
    resolution,
    order,
    r_cut,
):
    """Parse coulombic forces."""
    charge_groups = any(
        [site.charge.to_value(u.elementary_charge) for site in top.sites]
    )
    if not charge_groups:
        print("No charged group detected, skipping electrostatics.")
        return []
    else:
        coulombic = hoomd.md.long_range.pppm.make_pppm_coulomb_forces(
            nlist=nlist, resolution=resolution, order=order, r_cut=r_cut
        )

    # Handle 1-2, 1-3, and 1-4 scaling
    # TODO: Fiure out a more general way to do this and handle molecule scaling factors
    special_coulombic = hoomd.md.special_pair.Coulomb()

    # Use same method as to_hoomd_snapshot to generate pairs list
    pairs_dict = generate_pairs_lists(top)
    for i, pair_type in enumerate(pairs_dict):
        if scaling_factors[i] and pairs_dict[pair_type]:
            for pair in pairs_dict[pair_type]:
                pair_name = "-".join(
                    sorted([pair[0].atom_type.name, pair[1].atom_type.name])
                )
                special_coulombic.params[pair_name] = dict(alpha=scaling_factors[i])
                special_coulombic.r_cut[pair_name] = r_cut

    return [*coulombic, special_coulombic]


def _parse_lj(top, atypes, combining_rule, r_cut, nlist, scaling_factors):
    """Parse LJ forces and special pairs LJ forces."""
    lj = hoomd.md.pair.LJ(nlist=nlist)
    calculated_params = dict()
    for pairs in itertools.combinations_with_replacement(atypes, 2):
        pairs = list(pairs)
        pairs.sort(key=lambda atype: atype.name)
        type_name = (pairs[0].name, pairs[1].name)
        comb_epsilon = np.sqrt(
            pairs[0].parameters["epsilon"].value * pairs[1].parameters["epsilon"].value
        )
        if top.combining_rule == "lorentz":
            comb_sigma = np.mean(
                [pairs[0].parameters["sigma"], pairs[1].parameters["sigma"]]
            )
        elif top.combining_rule == "geometric":
            comb_sigma = np.sqrt(
                pairs[0].parameters["sigma"].value * pairs[1].parameters["sigma"].value
            )
        else:
            raise ValueError(f"Invalid combining rule provided ({combining_rule})")

        calculated_params[type_name] = {
            "sigma": comb_sigma,
            "epsilon": comb_epsilon,
        }
        lj.params[type_name] = calculated_params[type_name]
        lj.r_cut[(type_name)] = r_cut

    # Handle 1-2, 1-3, and 1-4 scaling
    # TODO: Figure out a more general way to do this
    # and handle molecule scaling factors
    special_lj = hoomd.md.special_pair.LJ()

    pairs_dict = generate_pairs_lists(top)
    for i, pair_type in enumerate(pairs_dict):
        if scaling_factors[i] and pairs_dict[pair_type]:
            for pair in pairs_dict[pair_type]:
                if pair[0].atom_type in atypes and pair[1].atom_type in atypes:
                    adjscale = scaling_factors[i]
                    pair.sort(key=lambda site: site.atom_type.name)
                    pair_name = (
                        pair[0].atom_type.name,
                        pair[1].atom_type.name,
                    )
                    scaled_epsilon = adjscale * calculated_params[pair_name]["epsilon"]
                    sigma = calculated_params[pair_name]["sigma"]
                    special_lj.params["-".join(pair_name)] = {
                        "sigma": sigma,
                        "epsilon": scaled_epsilon,
                    }
                    special_lj.r_cut["-".join(pair_name)] = r_cut

    return [lj, special_lj]


# TODO: adding supports for the following nonbonded potentials
def _parse_buckingham(
    top,
    atypes,
    combining_rule,
    r_cut,
    nlist,
    scaling_factors,
):
    return None


def _parse_lj0804(
    top,
    atypes,
    combining_rule,
    r_cut,
    nlist,
    scaling_factors,
):
    return None


def _parse_lj1208(
    top,
    atypes,
    combining_rule,
    r_cut,
    nlist,
    scaling_factors,
):
    return None


def _parse_mie(
    top,
    atypes,
    combining_rule,
    r_cut,
    nlist,
    scaling_factors,
):
    return None


def _parse_bond_forces(
    top,
    potential_types,
    potential_refs,
    base_units,
):
    """Parse bond forces from topology.

    Parameters
    ----------
    top : gmso.Topology
        Topology object holding system information
    potential_types : dict
        Output from _validate_compatibility().
    potential_refs : dict
        Reference json potential from gmso.lib.potential_templates.
    base_units : dict
        The dictionary holding base units (mass, length, and energy)
    """
    unique_btypes = top.bond_types(filter_by=PotentialFilters.UNIQUE_NAME_CLASS)
    groups = dict()
    for btype in unique_btypes:
        group = potential_types[btype]
        if group not in groups:
            groups[group] = [btype]
        else:
            groups[group].append(btype)

    for group in groups:
        expected_units_dim = potential_refs[group]["expected_parameters_dimensions"]
        groups[group] = convert_params_units(
            groups[group],
            expected_units_dim,
            base_units,
        )

    btype_group_map = {
        "HarmonicBondPotential": {
            "container": hoomd.md.bond.Harmonic,
            "parser": _parse_harmonic_bond,
        },
    }
    bond_forces = list()
    for group in groups:
        bond_forces.append(
            btype_group_map[group]["parser"](
                container=btype_group_map[group]["container"](),
                btypes=groups[group],
            )
        )
    return bond_forces


def _parse_harmonic_bond(
    container,
    btypes,
):
    for btype in btypes:
        # TODO: Unit conversion
        members = sort_by_classes(btype)
        # If wild card in class, sort by types instead
        if "*" in members:
            members = sort_by_types(btype)
        container.params["-".join(members)] = {
            "k": btype.parameters["k"],
            "r0": btype.parameters["r_eq"],
        }
    return container


def _parse_angle_forces(
    top,
    potential_types,
    potential_refs,
    base_units,
):
    """Parse angle forces from topology.

    Parameters
    ----------
    top : gmso.Topology
        Topology object holding system information
    potential_types : dict
        Output from _validate_compatibility().
    potential_refs : dict
        Reference json potential from gmso.lib.potential_templates.
    base_units : dict
        The dictionary holding base units (mass, length, and energy)
    """
    unique_agtypes = top.angle_types(filter_by=PotentialFilters.UNIQUE_NAME_CLASS)
    groups = dict()
    for agtype in unique_agtypes:
        group = potential_types[agtype]
        if group not in groups:
            groups[group] = [agtype]
        else:
            groups[group].append(agtype)

    for group in groups:
        expected_units_dim = potential_refs[group]["expected_parameters_dimensions"]
        groups[group] = convert_params_units(
            groups[group],
            expected_units_dim,
            base_units,
        )

    agtype_group_map = {
        "HarmonicAnglePotential": {
            "container": hoomd.md.angle.Harmonic,
            "parser": _parse_harmonic_angle,
        },
    }
    angle_forces = list()
    for group in groups:
        angle_forces.append(
            agtype_group_map[group]["parser"](
                container=agtype_group_map[group]["container"](),
                agtypes=groups[group],
            )
        )
    return angle_forces


def _parse_harmonic_angle(
    container,
    agtypes,
):
    for agtype in agtypes:
        members = sort_by_classes(agtype)
        # If wild card in class, sort by types instead
        if "*" in members:
            members = sort_by_types(agtype)
        container.params["-".join(members)] = {
            "k": agtype.parameters["k"],
            "t0": agtype.parameters["theta_eq"],
        }
    return container


def _parse_dihedral_forces(
    top,
    potential_types,
    potential_refs,
    base_units,
):
    """Parse dihedral forces from topology.

    Parameters
    ----------
    top : gmso.Topology
        Topology object holding system information
    potential_types : dict
        Output from _validate_compatibility().
    potential_refs : dict
        Reference json potential from gmso.lib.potential_templates.
    base_units : dict
        The dictionary holding base units (mass, length, and energy)
    """
    unique_dihedrals = {}
    for dihedral in top.dihedrals:
        unique_members = tuple(
            [site.atom_type.atomclass for site in dihedral.connection_members]
        )
        unique_dihedrals[unique_members] = dihedral
    groups = dict()
    for dihedral in unique_dihedrals.values():
        group = potential_types[dihedral.dihedral_type]
        if group not in groups:
            groups[group] = [dihedral]
        else:
            groups[group].append(dihedral)

    expected_unitsDict = {}
    for group in groups:
        expected_unitsDict[group] = potential_refs[group][
            "expected_parameters_dimensions"
        ]
    dtype_group_map = {
        "OPLSTorsionPotential": {
            "container": hoomd.md.dihedral.OPLS,
            "parser": _parse_opls_dihedral,
        },
        "RyckaertBellemansTorsionPotential": {
            "container": hoomd.md.dihedral.OPLS,  # RBTorsion will converted to OPLS
            "parser": _parse_rb_dihedral,
        },
    }

    if float(f"{hoomd_version[0]}.{hoomd_version[1]}") >= 4.5:
        dtype_group_map["PeriodicTorsionPotential"] = {
            "container": hoomd.md.dihedral.Periodic,
            "parser": _parse_periodic_dihedral,
        }

    else:  # Hoomd < 4.5
        dtype_group_map["PeriodicTorsionPotential"] = {
            "container": hoomd.md.dihedral.Harmonic,
            "parser": _parse_periodic_dihedral,
        }

    dihedral_forces = list()
    for group in groups:
        container = dtype_group_map[group]["container"]
        if isinstance(container(), hoomd.md.dihedral.OPLS):
            dihedral_forces.append(
                dtype_group_map[group]["parser"](
                    container=container(),
                    dihedrals=groups[group],
                    expected_units_dim=expected_unitsDict[group],
                    base_units=base_units,
                )
            )
        elif isinstance(container(), hoomd.md.dihedral.Periodic):
            dihedral_forces.extend(
                dtype_group_map[group]["parser"](
                    container=dtype_group_map[group]["container"](),
                    dihedrals=groups[group],
                    expected_units_dim=expected_unitsDict[group],
                    base_units=base_units,
                )
            )
    return dihedral_forces


def _parse_periodic_dihedral(container, dihedrals, expected_units_dim, base_units):
    containersList = []
    for _ in range(5):
        containersList.append(copy.deepcopy(container))
    for dihedral in dihedrals:
        dtype = dihedral.dihedral_type
        dtype = _convert_single_param_units(dtype, expected_units_dim, base_units)
        member_sites = sort_connection_members(dihedral, "atomclass")
        member_classes = [site.atom_type.atomclass for site in member_sites]
        if isinstance(dtype.parameters["k"], u.array.unyt_quantity):
            containersList[0].params["-".join(member_classes)] = {
                "k": dtype.parameters["k"].to_value(),
                "d": 1,
                "n": dtype.parameters["n"].to_value(),
                "phi0": dtype.parameters["phi_eq"].to_value(),
            }
        elif isinstance(dtype.parameters["k"], u.array.unyt_array):
            paramsLen = len(dtype.parameters["k"])
            for nIndex in range(paramsLen):
                containersList[nIndex].params["-".join(member_classes)] = {
                    "k": dtype.parameters["k"].to_value()[nIndex],
                    "d": 1,
                    "n": dtype.parameters["n"].to_value()[nIndex],
                    "phi0": dtype.parameters["phi_eq"].to_value()[nIndex],
                }
    filled_containersList = []
    for i in range(5):  # take only periodic terms that have parameters
        if len(tuple(containersList[i].params.keys())) == 0:
            continue
        # add in extra parameters
        for key in containersList[0].params.keys():
            if key not in tuple(containersList[i].params.keys()):
                containersList[i].params[key] = {
                    "k": 0,
                    "d": 1,
                    "n": 0,
                    "phi0": 0,
                }
        filled_containersList.append(containersList[i])
    return filled_containersList


def _parse_opls_dihedral(container, dihedrals, expected_units_dim, base_units):
    for dihedral in dihedrals:
        dtype = dihedral.dihedral_type
        dtype = _convert_single_param_units(dtype, expected_units_dim, base_units)
        # TODO: The range of ks is mismatched (GMSO go from k0 to k5)
        # May need to do a check that k0 == k5 == 0 or raise a warning
        member_sites = sort_connection_members(dihedral, "atomclass")
        member_classes = [site.atom_type.atomclass for site in member_sites]
        container.params["-".join(member_classes)] = {
            "k1": dtype.parameters["k1"],
            "k2": dtype.parameters["k2"],
            "k3": dtype.parameters["k3"],
            "k4": dtype.parameters["k4"],
        }
    return container


def _parse_rb_dihedral(container, dihedrals, expected_units_dim, base_units):
    warnings.warn(
        "RyckaertBellemansTorsionPotential will be converted to OPLSTorsionPotential."
    )
    for dihedral in dihedrals:
        dtype = dihedral.dihedral_type
        dtype = _convert_single_param_units(dtype, expected_units_dim, base_units)
        opls = convert_ryckaert_to_opls(dtype)
        member_sites = sort_connection_members(dihedral, "atomclass")
        member_classes = [site.atom_type.atomclass for site in member_sites]
        # TODO: The range of ks is mismatched (GMSO go from k0 to k5)
        # May need to do a check that k0 == k5 == 0 or raise a warning
        container.params["-".join(member_classes)] = {
            "k1": opls.parameters["k1"],
            "k2": opls.parameters["k2"],
            "k3": opls.parameters["k3"],
            "k4": opls.parameters["k4"],
        }
    return container


def _parse_improper_forces(
    top,
    potential_types,
    potential_refs,
    base_units,
):
    """Parse improper forces from topology.

    Parameters
    ----------
    top : gmso.Topology
        Topology object holding system information
    potential_types : dict
        Output from _validate_compatibility().
    potential_refs : dict
        Reference json potential from gmso.lib.potential_templates.
    base_units : dict
        The dictionary holding base units (mass, length, and energy)
    """
    unique_dtypes = top.improper_types(filter_by=PotentialFilters.UNIQUE_NAME_CLASS)
    groups = dict()
    for itype in unique_dtypes:
        group = potential_types[itype]
        if group not in groups:
            groups[group] = [itype]
        else:
            groups[group].append(itype)

    for group in groups:
        expected_units_dim = potential_refs[group]["expected_parameters_dimensions"]
        groups[group] = convert_params_units(
            groups[group],
            expected_units_dim,
            base_units,
        )

    if float(f"{hoomd_version[0]}.{hoomd_version[1]}") >= 4.5:
        itype_group_map = {
            "HarmonicImproperPotential": {
                "container": hoomd.md.improper.Harmonic,
                "parser": _parse_harmonic_improper,
            },
            "PeriodicTorsionPotential": {
                "container": hoomd.md.improper.Periodic,
                "parser": _parse_periodic_improper,
            },
        }
    else:
        itype_group_map = {
            "HarmonicImproperPotential": {
                "container": hoomd.md.improper.Harmonic,
                "parser": _parse_harmonic_improper,
            },
        }

    improper_forces = list()
    for group in groups:
        improper_forces.append(
            itype_group_map[group]["parser"](
                container=itype_group_map[group]["container"](),
                itypes=groups[group],
            )
        )
    return improper_forces


def _parse_harmonic_improper(
    container,
    itypes,
):
    for itype in itypes:
        members = sort_by_classes(itype)
        # If wild card in class, sort by types instead
        if "*" in members:
            members = sort_by_types(itype)
        container.params["-".join(members)] = {
            "k": itype.parameters["k"],
            "chi0": itype.parameters["phi_eq"],  # diff nomenclature?
        }
    return container


def _parse_periodic_improper(
    container,
    itypes,
):
    for itype in itypes:
        members = sort_by_classes(itype)
        # If wild card in class, sort by types instead
        if "*" in members:
            members = sort_by_types(itype)
        container.params["-".join(members)] = {
            "k": itype.parameters["k"],
            "chi0": itype.parameters["phi_eq"],
            "n": itype.parameters["n"],
            "d": itype.parameters.get("d", 1.0),
        }
    return container


def _validate_base_units(base_units, top, auto_scale, potential_types=None):
    """Validate the provided base units, infer units (based on top's positions and masses) if none is provided."""
    if base_units and auto_scale:
        warnings.warn(
            "Both base_units and auto_scale are provided, auto_scale will take precedent."
        )
    elif not (base_units or auto_scale):
        warnings.warn(
            "Neither base_units or auto_scale is provided, will infer base units from topology."
        )

    base_units = copy.deepcopy(base_units)
    ref = {
        "energy": u.dimensions.energy,
        "length": u.dimensions.length,
        "mass": u.dimensions.mass,
    }
    unit_systems = {"MD": MD_UNITS, "AKMA": AKMA_UNITS}

    if auto_scale:
        base_units = _infer_units(top)

        # Refer masses from sites' masses
        masses = [site.mass.to(base_units["mass"]) for site in top.sites]
        if masses:
            base_units["mass"] = max(masses)
            # Refer lengths and energies from sites' atom types if possible
        unique_atypes = top.atom_types(
            filter_by=PotentialFilters.UNIQUE_NAME_CLASS,
        )
        if unique_atypes:
            if not potential_types:
                potential_types = _validate_compatibility(top)
            atype_classes = dict()
            # Separate atypes by their classes
            for atype in unique_atypes:
                if potential_types[atype] not in atype_classes:
                    atype_classes[potential_types[atype]] = [atype]
                else:
                    atype_classes[potential_types[atype]].append(atype)

        # Appending lenghts and energy
        lengths, energies = list(), list()
        for atype_class in atype_classes:
            if atype_class == "LennardJonesPotential":
                for atype in unique_atypes:
                    lengths.append(atype.parameters["sigma"].to(base_units["length"]))
                    energies.append(
                        atype.parameters["epsilon"].to(base_units["energy"])
                    )
            else:
                raise NotYetImplementedWarning(
                    f"Currently cannot infer referenced lengths and energies from {atype_class}"
                )
        base_units["length"] = max(lengths)
        base_units["energy"] = max(energies)

    elif isinstance(base_units, str):
        base_units = unit_systems[base_units]
    elif isinstance(base_units, dict):
        for key in base_units:
            if key not in ["energy", "mass", "length"]:
                warnings.warn(
                    "Only base unit will be used during the conversion "
                    "i.e., energy, mass, and length, other units provided "
                    "will not be considered."
                )
            msg = "{key} is in wrong unit dimension"
            if isinstance(base_units[key], u.Unit):
                assert base_units[key].dimensions == ref[key], msg
                base_units[key] = 1 * base_units[key]
            elif isinstance(base_units[key], u.array.unyt_quantity):
                assert base_units[key].units.dimensions == ref[key], msg
            else:
                raise TypeError(
                    f"Base unit of {key} must be of type u.Unit or u.unyt_quantity."
                )

        missing = list()
        for base in ["energy", "mass", "length"]:
            if base not in base_units:
                missing.append(base)
        if missing:
            raise (f"base_units is not fully provided, missing {missing}")
    else:
        base_units = _infer_units(top)
        for key in base_units:
            if isinstance(base_units[key], u.Unit):
                base_units[key] = 1 * base_units[key]
    # Add angle unit (since HOOMD will use radian across the board)
    base_units["angle"] = 1 * u.radian
    # add dimensionless handling
    base_units["dimensionless"] = 1 * u.dimensionless

    return base_units


def _infer_units(top):
    """Try to infer unit from topology."""
    mass_unit = u.unyt_array([site.mass for site in top.sites]).units
    length_unit = u.unyt_array([site.position for site in top.sites]).units

    if length_unit == u.angstrom:
        energy_unit = u.kcal / u.mol
    elif length_unit == u.nm:
        energy_unit = u.kJ / u.mol
    else:
        raise ValueError(f"Cannot infer energy unit from {length_unit}")

    return {"length": length_unit, "energy": energy_unit, "mass": mass_unit}


def _convert_single_param_units(
    potential,
    expected_units_dim,
    base_units,
):
    """Convert parameters' units in the potential to that specified in the base_units."""
    converted_params = dict()
    for parameter in potential.parameters:
        unit_dim = expected_units_dim[parameter]
        ind_units = re.sub("[^a-zA-Z]+", " ", unit_dim).split()
        for unit in ind_units:
            unit_dim = unit_dim.replace(
                unit,
                f"({str(base_units[unit].value)} * {str(base_units[unit].units)})",
            )

        converted_params[parameter] = potential.parameters[parameter].to(unit_dim)
    potential.parameters = converted_params
    return potential<|MERGE_RESOLUTION|>--- conflicted
+++ resolved
@@ -57,11 +57,7 @@
     parse_special_pairs=True,
     auto_scale=False,
 ):
-<<<<<<< HEAD
     """Create a gsd.hoomd.Frame objcet (HOOMD default data format).
-=======
-    """Create a gsd.snapshot objcet (HOOMD default data format).
->>>>>>> 1ea9687d
 
     The gsd snapshot defines the topology of HOOMD-Blue simulations. This file
     can be used as a starting point for a HOOMD-Blue simulation, for analysis,
@@ -199,11 +195,7 @@
     parse_special_pairs=True,
     auto_scale=False,
 ):
-<<<<<<< HEAD
     """Create a hoomd.Snapshot objcet (HOOMD default data format).
-=======
-    """Create a gsd.snapshot object (HOOMD default data format).
->>>>>>> 1ea9687d
 
     The Hoomd snapshot defines the topology of HOOMD-Blue simulations. This file
     can be used as a starting point for a HOOMD-Blue simulation, for analysis,
