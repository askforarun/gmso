--- conflicted
+++ resolved
@@ -5,13 +5,7 @@
 from gmso.core.atom_type import AtomType
 from gmso.core.bond import Bond
 from gmso.core.bond_type import BondType
-<<<<<<< HEAD
-from gmso.core.angle import Angle
-from gmso.core.angle_type import AngleType
-=======
-from gmso.core.forcefield import *
 
->>>>>>> adfe5196
 
 def read_itp(itp_file):
     """Create a topology from a provided gro file.
@@ -43,8 +37,7 @@
     #for different functional forms for bonds, angles, dihedrals include an if statement for angle 
     # pdb=pmd.load_file('liquid.pdb')
     # pdb=from_parmed(pdb,refer_type=True)
-<<<<<<< HEAD
-    
+
     mass=[]
     charge=[]
     atype=[]
@@ -53,51 +46,14 @@
     
     dicts_atype=[]
     
-    #collect bond parameters
-    bind_1=[]
-    bind_2=[]
-    b_type=[]
+    #Bond parameters
+    b_1=[]
+    b_2=[]
     b_K=[]
-    b_req=[]
-    
-    #collect angle parameters
-    aind_1=[]
-    aind_2=[]
-    aind_3=[]
-    a_type=[]
-    a_K=[]
-    a_thetaeq=[]
-    
-    #collect dihedral parameters
-    aind_1=[]
-    aind_2=[]
-    aind_3=[]
-    a_type=[]
-    a_K=[]
-    a_thetaeq=[]
-    
+    b_d=[]
     
     #Get atom types, epsilon and sigma in a dictionary 
-    with open('LIQ.itp','r') as file:
-=======
-
-    mass = []
-    charge = []
-    atype = []
-    epsilon = []
-    sigma = []
-
-    dicts_atype = []
-
-    # Bond parameters
-    b_1 = []
-    b_2 = []
-    b_K = []
-    b_d = []
-
-    # Get atom types, epsilon and sigma in a dictionary
-    with open(itp_file, "r") as file:
->>>>>>> adfe5196
+    with open(itp_file,'r') as file:
         for line in file:
             if "atomtypes" in line:
                 for line in file:
@@ -120,124 +76,61 @@
             # Atoms
 
             if "atoms" in line:
-<<<<<<< HEAD
-                natoms=1
+                k=1
                 for line in file:
                     if "[" in line:
                         break
-                    elif line.split() and line.split()[0]==str(natoms):
+                    elif line.split() and line.split()[0]==str(k):
                         #print(line.split())
                         #print(line)
-=======
-                k = 1
-                for line in file:
-                    if "[" in line:
-                        break
-                    elif line.split() and line.split()[0] == str(k):
-                        # print(line.split())
-                        # print(line)
->>>>>>> adfe5196
                         # print(line.split())
                         atype.append(line.split()[1])
                         mass.append(line.split()[7])
                         charge.append(line.split()[6])
-<<<<<<< HEAD
-                        natoms=natoms+1
+                        k=k+1
             #bonds
         
             if  "bonds" in line:
-                nbonds=0
-=======
-                        k = k + 1
-            # bonds
-
-            if "bonds" in line:
-                kbonds = 1
->>>>>>> adfe5196
+                kbonds=1
                 for line in file:
                     if "[" in line:
                         break
                     elif line.split() and "funct" not in line.split():
-<<<<<<< HEAD
-                        print(line)
-                        bind_1.append(int(line.split()[0])-1)
-                        bind_2.append(int(line.split()[1])-1)
-                        b_type.append(int(line.split()[2]))
-                        b_K.append(float(line.split()[3]))
-                        b_req.append(float(line.split()[4]))
-                        nbonds=nbonds+1    
+                        #print(line)
+    
+                        kbonds=kbonds+1    
     
             #Angles
         
             if  "angles" in line:
-                nang=0
-=======
-                        # print(line)
-
-                        kbonds = kbonds + 1
-
-            # Angles
-
-            if "angles" in line:
-                kang = 1
->>>>>>> adfe5196
+                kang=1
                 for line in file:
                     if "[" in line:
                         break
                     elif line.split() and "funct" not in line.split():
-<<<<<<< HEAD
-                        print(line)
-                        aind_1.append(int(line.split()[0])-1)
-                        aind_2.append(int(line.split()[1])-1)
-                        aind_3.append(int(line.split()[2])-1)
-                        a_type.append(int(line.split()[3]))
-                        a_K.append(float(line.split()[4]))
-                        a_thetaeq.append(float(line.split()[5]))
-                        nang=nang+1       
+                        #print(line)
+    
+                        kang=kang+1       
             
             #Dihedrals
             
             if  "dihedrals" in line:
-                ndih=0
-=======
-                        # print(line)
-
-                        kang = kang + 1
-
-            # Dihedrals
-
-            if "dihedrals" in line:
-                kdih = 1
->>>>>>> adfe5196
+                kdih=1
                 for line in file:
                     if "[" in line:
                         break
                     elif line.split() and "funct" not in line.split():
-<<<<<<< HEAD
                         #print(line)
                                 
-                        ndih=ndih+1       
+                        kdih=kdih+1       
         pass
-    print(natoms,nbonds,nang,ndih)
+    print(k,kbonds,kang,kdih)
     pdb=gmso.Topology()
-    for i in range(natoms-1):
+    for i in range(len(mass)):
         site=Atom()
         site.mass=float(mass[i])
         site.charge=float(charge[i])
     
-=======
-                        # print(line)
-
-                        kdih = kdih + 1
-        pass
-    print(k, kbonds, kang, kdih)
-    pdb = gmso.Topology()
-    for i in range(len(mass)):
-        site = Atom()
-        site.mass = float(mass[i])
-        site.charge = float(charge[i])
-
->>>>>>> adfe5196
         for index in range(len(dicts_atype)):
             # Loop over dictionary to assign epsilon
             for key in dicts_atype[index]:
@@ -260,257 +153,33 @@
             independent_variables={"r"},
         )
         pdb.add_site(site)
-<<<<<<< HEAD
-        #print(i,site.atom_type.parameters)
+        print(i,site.atom_type.parameters)
     
     
-    print(len(pdb.sites))
-    print(bind_1)
-    print(bind_2)
     
-    for i in range(nbonds):
-        site_1=pdb.sites[bind_1[i]]
-        site_2=pdb.sites[bind_2[i]]
-        bonds=Bond(connection_members=(site_1,site_2))
+    for i in range(kbonds):
+        bonds=Bond(connection_members=(pdb.sites[0],pdb.sites[1]))
+        bonds.bond_type=BondType(name='2',
+                                expression="0.5 * k * (r-r_eq)**2",
+                            independent_variables={"r"},
+                            parameters={
+                                "k": 1000 * u.Unit("kJ / (nm**2)"),
+                                "r_eq": 0.14 * u.nm}),
     
-        K=b_K[i]
-        req=b_req[i]
+        pdb.add_connection(bonds)
     
-        bonds.bond_type=BondType(name="HarmonicBondPotential",
+    for i in range(kbonds):
+        bonds=Bond(connection_members=(pdb.sites[0],pdb.sites[1]))
+        bonds.bond_type=BondType(name='2',
                                 expression="0.5 * k * (r-r_eq)**2",
-                                independent_variables={"r"},
-                                member_types=(site_1.atom_type.name,site_2.atom_type.name),
-                                member_classes=(site_1.atom_type.atomclass,site_2.atom_type.atomclass),
-                                parameters={
-                                "k": K * u.Unit("kJ / (nm**2)"),
-                                "r_eq": req * u.nm})
+                            independent_variables={"r"},
+                            parameters={
+                                "k": 1000 * u.Unit("kJ / (nm**2)"),
+                                "r_eq": 0.14 * u.nm}),
     
         pdb.add_connection(bonds)
     
     
-    for i in range(nang):
-        site_1=pdb.sites[aind_1[i]]
-        site_2=pdb.sites[aind_2[i]]
-        site_3=pdb.sites[aind_3[i]]
-        angles=Angle(connection_members=(site_1,site_2,site_3))
     
-        K=a_K[i]
-        thetaeq=a_thetaeq[i]
-    
-        angles.angle_type=AngleType(name="HarmonicAnglePotential",
-                                expression="0.5 * k * (theta-theta_eq)**2",
-                                independent_variables={"theta"},
-                                member_types=(site_1.atom_type.name,site_2.atom_type.name,site_3.atom_type.name),
-                                member_classes=(site_1.atom_type.atomclass,site_2.atom_type.atomclass,site_3.atom_type.atomclass),
-                                parameters={
-                                "k": K * u.Unit("kJ / (deg**2)"),
-                                "theta_eq": thetaeq * u.deg})
-    
-        pdb.add_connection(angles)
-    
-    
-    for i in range(ndih):
-        site_1=pdb.sites[bind_1[i]]
-        site_2=pdb.sites[bind_2[i]]
-        bonds=Bond(connection_members=(site_1,site_2))
-    
-        K=b_K[i]
-        req=b_req[i]
-    
-        bonds.bond_type=BondType(name="HarmonicBondPotential",
-                                expression="0.5 * k * (r-r_eq)**2",
-                                independent_variables={"r"},
-                                member_types=(site_1.atom_type.name,site_2.atom_type.name),
-                                member_classes=(site_1.atom_type.atomclass,site_2.atom_type.atomclass),
-                                parameters={
-                                "k": K * u.Unit("kJ / (nm**2)"),
-                                "r_eq": req * u.nm})
-    
-        pdb.add_connection(bonds)
-    return pdb
-    
-    
-    
-    
-    
-    
-    
-    
-    
-
-
-
-
-
-
-
-
-
-
-
-
-
-
-
-
-
-
-
-
-
-
-
-
-
-
-
-
-
-
-
-
-
-
-
-
-
-
-
-
-
-
-
-
-
-
-
-
-
-
-
-
-
-
-
-
-
-
-
-
-
-
-
-
-
-
-
-
-
-
-
-
-
-
-
-
-
-
-
-
-
-
-
-
-
-
-
-
-
-
-
-
-
-
-
-
-
-
-
-
-
-
-
-
-
-
-
-
-
-
-
-
-
-
-
-
-
-
-
-
-
-
-
-
-
-
-
-
-
-
-
-
-
-
-
-
-
-
-
-
-
-
-
-
-    return pdb
-=======
-        print(i, site.atom_type.parameters)
-
-    for i in range(kbonds):
-        bonds = Bond(connection_members=(pdb.sites[0], pdb.sites[1]))
-        bonds.bond_type = (
-            BondType(
-                name="2",
-                expression="0.5 * k * (r-r_eq)**2",
-                independent_variables={"r"},
-                parameters={"k": 1000 * u.Unit("kJ / (nm**2)"), "r_eq": 0.14 * u.nm},
-            ),
-        )
-
-        pdb.add_connection(bonds)
-
-    for i in range(kbonds):
-        bonds = Bond(connection_members=(pdb.sites[0], pdb.sites[1]))
-        bonds.bond_type = (
-            BondType(
-                name="2",
-                expression="0.5 * k * (r-r_eq)**2",
-                independent_variables={"r"},
-                parameters={"k": 1000 * u.Unit("kJ / (nm**2)"), "r_eq": 0.14 * u.nm},
-            ),
-        )
-
-        pdb.add_connection(bonds)
-
-    # bond=gmso.core.bond.Bond(connection_members=(pdb.sites[0],pdb.sites[1]))
-    return pdb
->>>>>>> adfe5196
+    #bond=gmso.core.bond.Bond(connection_members=(pdb.sites[0],pdb.sites[1]))
+    return pdb