--- conflicted
+++ resolved
@@ -8,10 +8,6 @@
 import importlib_resources
 import numpy as np
 import unyt as u
-<<<<<<< HEAD
-import importlib_resources
-=======
->>>>>>> f6360fb5
 from pydantic import ConfigDict, Field, field_serializer
 
 from gmso.abc.gmso_base import GMSOBase
@@ -343,19 +339,11 @@
 
 
 # Get the JSON file from ele package for a standard representation
-<<<<<<< HEAD
-ref = importlib_resources.files('ele') / "lib/elements.json"
-with importlib_resources.as_file(ref) as temp_path:
-    elements_dict = None
-    elements = []
-    with open(temp_path, "r") as el_json_file:
-=======
 fn = importlib_resources.files("ele") / "lib/elements.json"
 with importlib_resources.as_file(fn) as path:
     elements_dict = None
     elements = []
     with open(path, "r") as el_json_file:
->>>>>>> f6360fb5
         elements_dict = json.load(el_json_file)
         elements_dict = {int(key): value for key, value in elements_dict.items()}
 
