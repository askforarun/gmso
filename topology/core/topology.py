--- conflicted
+++ resolved
@@ -29,12 +29,9 @@
         self._bonds = IndexedSet()
         self._angles = IndexedSet()
 
-<<<<<<< HEAD
         self._subtops = IndexedSet()
 
-=======
         self._typed = False
->>>>>>> fa049d4c
         self._atom_types = IndexedSet()
         self._connection_types = IndexedSet()
         self._bond_types = IndexedSet()
