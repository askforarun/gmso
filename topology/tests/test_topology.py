from copy import deepcopy

import numpy as np
import unyt as u
import pytest

from topology.core.topology import Topology
from topology.core.box import Box
from topology.core.site import Site
from topology.core.bond import Bond
from topology.core.angle import Angle
from topology.core.dihedral import Dihedral
from topology.core.atom_type import AtomType
from topology.core.bond_type import BondType
from topology.core.angle_type import AngleType
from topology.core.dihedral_type import DihedralType
from topology.external.convert_parmed import from_parmed

from topology.tests.base_test import BaseTest
from topology.exceptions import TopologyError
from topology.utils.testing import allclose
from topology.tests.base_test import BaseTest
from topology.utils.io import get_fn, import_, has_parmed


if has_parmed:
    pmd = import_('parmed')

class TestTopology(BaseTest):
    def test_new_topology(self):
        top = Topology(name='mytop')
        assert top.name == 'mytop'

    def test_change_comb_rule(self):
        top = Topology()
        assert top.combining_rule == 'lorentz'
        top.combining_rule = 'geometric'
        assert top.combining_rule == 'geometric'
        with pytest.raises(TopologyError):
            top.combining_rule = 'kong'

    def test_add_site(self):
        top = Topology()
        site = Site(name='site')

        assert top.n_sites == 0
        top.add_site(site)
        assert top.n_sites == 1

    def test_add_connection(self):
        top = Topology()
        site1 = Site(name='site1')
        site2 = Site(name='site2')
        connect = Bond(connection_members=[site1,site2])

        top.add_connection(connect)
        top.add_site(site1)
        top.add_site(site2)


        assert len(top.connections) == 1

    def test_add_box(self):
        top = Topology()
        box = Box(2*u.nm*np.ones(3))

        assert top.box is None
        top.box = box
        assert top.box is not None
        assert allclose(top.box.lengths, u.nm*2*np.ones(3))

    def test_positions_dtype(self):
        top = Topology()
        site1 = Site(name='site1')
        top.add_site(site1)

        assert set([type(site.position) for site in top.sites]) == {u.unyt_array}
        assert set([site.position.units for site in top.sites]) == {u.nm}

        assert top.positions().dtype == float
        assert top.positions().units == u.nm
        assert isinstance(top.positions(), u.unyt_array)

    def test_eq_types(self, top, box):
        assert top != box

        diff_name = deepcopy(top)
        diff_name.name = 'othertop'
        assert top != diff_name

    def test_eq_sites(self, top, charge):
        ref = deepcopy(top)
        wrong_n_sites = deepcopy(top)
        assert top == wrong_n_sites
        ref.add_site(Site())
        assert ref != wrong_n_sites

        ref = deepcopy(top)
        wrong_position = deepcopy(top)
        ref.add_site(Site(position=u.nm*[0, 0, 0]))
        wrong_position.add_site(Site(position=u.nm*[1, 1, 1]))
        assert top != wrong_position

        ref = deepcopy(top)
        wrong_charge = deepcopy(top)
        ref.add_site(Site(charge=charge))
        wrong_charge.add_site(Site(charge=-1*charge))
        assert ref != wrong_charge

        ref = deepcopy(top)
        wrong_atom_type = deepcopy(top)
        ref.add_site(Site(atom_type=AtomType(expression='epsilon*sigma')))
        wrong_atom_type.add_site(Site(atom_type=AtomType(expression='sigma')))
        assert ref != wrong_atom_type

    @pytest.mark.skipif(not has_parmed, reason="ParmEd is not installed")
    def test_eq_bonds(self):
        ref = pmd.load_file(get_fn('ethane.top'),
                            xyz=get_fn('ethane.gro'))

        missing_bond = deepcopy(ref)
        missing_bond.bonds[0].delete()

        assert ref != missing_bond

        bad_bond_type = deepcopy(ref)
        bad_bond_type.bond_types[0].k = 22

        assert ref != bad_bond_type

    @pytest.mark.skipif(not has_parmed, reason="ParmEd is not installed")
    def test_eq_angles(self):
        ref = pmd.load_file(get_fn('ethane.top'),
                            xyz=get_fn('ethane.gro'))

        missing_angle = deepcopy(ref)
        missing_angle.angles[0].delete()

        assert ref != missing_angle

        bad_angle_type = deepcopy(ref)
        bad_angle_type.angle_types[0].k = 22

        assert ref != bad_angle_type

<<<<<<< HEAD
    def test_eq_dihedrals(self):
        ref = pmd.load_file(get_fn('ethane.top'),
                            xyz=get_fn('ethane.gro'))

        missing_dihedral = deepcopy(ref)
        missing_dihedral.rb_torsions[0].delete()

        assert ref != missing_dihedral

        bad_dihedral_type = deepcopy(ref)
        bad_dihedral_type.rb_torsion_types[0].k = 22

        assert ref != bad_dihedral_type

=======
    @pytest.mark.skipif(not has_parmed, reason="ParmEd is not installed")
>>>>>>> 005d954f
    def test_eq_overall(self):
        ref = pmd.load_file(get_fn('ethane.top'),
                            xyz=get_fn('ethane.gro'))

        top1 = from_parmed(ref)
        top2 = from_parmed(ref)

        assert top1 == top2

    def test_add_untyped_site_update(self):
        untyped_site = Site(atom_type=None)

        top = Topology()
        assert len(top.atom_types) == 0
        top.add_site(untyped_site, update_types=False)
        assert len(top.atom_types) == 0

        top = Topology()
        assert len(top.atom_types) == 0
        top.add_site(untyped_site, update_types=True)
        assert len(top.atom_types) == 0

    def test_add_typed_site_update(self):
        typed_site = Site(atom_type=AtomType())

        top = Topology()
        assert len(top.atom_types) == 0
        top.add_site(typed_site, update_types=False)
        assert len(top.atom_types) == 0

        top= Topology()
        assert len(top.atom_types) == 0
        top.add_site(typed_site, update_types=True)
        assert len(top.atom_types) == 1

    def test_add_untyped_bond_update(self):
        site1 = Site(atom_type=None)
        site2 = Site(atom_type=None)
        bond = Bond(connection_members=[site1, site2], connection_type=None)

        top = Topology()
        assert len(top.bond_types) == 0
        top.add_connection(bond, update_types=False)
        assert len(top.bond_types) == 0

        top = Topology()
        assert len(top.bond_types) == 0
        top.add_connection(bond, update_types=True)
        assert len(top.bond_types) == 0

    def test_add_typed_bond_update(self):
        site1 = Site(atom_type=None)
        site2 = Site(atom_type=None)
        bond = Bond(connection_members=[site1, site2],
                    connection_type=BondType())

        top = Topology()
        top.add_site(site1)
        top.add_site(site2)
        top.add_connection(bond, update_types=False)
        assert len(top.connection_types) == 0

        top = Topology()
        top.add_connection(bond, update_types=True)
        assert len(top.bond_types) == 1

    def test_top_update(self):
        top = Topology()
        top.update_top()
        assert top.n_sites == 0
        assert len(top.atom_types) == 0
        assert len(top.atom_type_expressions) == 0
        assert top.n_connections == 0
        assert len(top.connection_types) == 0
        assert len(top.connection_type_expressions) == 0

        atomtype = AtomType()
        site1 = Site(name='site1', atom_type=atomtype)
        top.add_site(site1)
        site2 = Site(name='site2', atom_type=atomtype)
        top.add_site(site2)
        assert top.n_sites == 2
        #assert len(top.atom_types) == 0
        #assert len(top.atom_type_expressions) == 0
        #assert top.n_connections == 0
        #assert len(top.connection_types) == 0
        #assert len(top.connection_type_expressions) == 0
        #top.update_atom_types()
        #assert top.n_sites == 2
        assert len(top.atom_types) == 1
        assert len(top.atom_type_expressions) == 1
        assert top.n_connections == 0
        assert len(top.connection_types) == 0
        assert len(top.connection_type_expressions) == 0


        ctype = BondType()
        connection_12 = Bond(connection_members=[site1, site2],
                             connection_type=ctype)
        top.add_connection(connection_12)
        #assert top.n_sites == 2
        #assert len(top.atom_types) == 1
        #assert len(top.atom_type_expressions) == 1
        #assert top.n_connections == 1
        #assert len(top.connection_types) == 0
        #assert len(top.connection_type_expressions) == 0
        #top.update_connection_types()
        assert top.n_sites == 2
        assert len(top.atom_types) == 1
        assert len(top.atom_type_expressions) == 1
        assert top.n_connections == 1
        assert len(top.connection_types) == 1
        assert len(top.connection_type_expressions) == 1

        site1.atom_type = AtomType(expression='sigma*epsilon')
        assert top.n_sites == 2
        assert len(top.atom_types) == 1
        assert len(top.atom_type_expressions) == 1
        assert top.n_connections == 1
        assert len(top.connection_types) == 1
        assert len(top.connection_type_expressions) == 1
        top.update_atom_types()
        assert top.n_sites == 2
        assert len(top.atom_types) == 2
        assert len(top.atom_type_expressions) == 2
        assert top.n_connections == 1
        assert len(top.connection_types) == 1
        assert len(top.connection_type_expressions) == 1

    def test_atomtype_update(self):
        top = Topology()

        assert top.n_sites == 0
        assert top.n_bonds == 0
        assert top.n_connections == 0

        atype1 = AtomType(expression='sigma + epsilon')
        atype2 = AtomType(expression='sigma * epsilon')
        site1 = Site('a', atom_type=atype1)
        site2 = Site('b', atom_type=atype2)
        top.add_site(site1)
        top.add_site(site2)
        #assert top.n_sites == 2
        #assert len(top.atom_types) == 0
        #assert len(top.atom_type_expressions) == 0

        #top.update_atom_types()
        assert top.n_sites == 2
        assert len(top.atom_types) == 2
        assert len(top.atom_type_expressions) == 2

    def test_bond_bondtype_update(self):
        top = Topology()

        atype1 = AtomType(expression='sigma + epsilon')
        atype2 = AtomType(expression='sigma * epsilon')
        site1 = Site('a', atom_type=atype1)
        site2 = Site('b', atom_type=atype2)
        btype = BondType()
        bond = Bond(connection_members=[site1, site2], connection_type=btype)
        top.add_site(site1)
        top.add_site(site2)
        top.add_connection(bond)

        #assert top.n_connections == 1
        #assert top.n_bonds == 0
        #assert len(top.bond_types) == 0
        #assert len(top.bond_type_expressions) == 0

        #top.update_bond_list()
        #assert top.n_bonds == 1
        #assert len(top.bond_types) == 0
        #assert len(top.bond_type_expressions) == 0

        #top.update_bond_types()
        assert top.n_bonds == 1
        assert len(top.bond_types) == 1
        assert len(top.bond_type_expressions) == 1

    def test_angle_angletype_update(self):
        top = Topology()

        atype1 = AtomType(expression='sigma + epsilon')
        atype2 = AtomType(expression='sigma * epsilon')
        site1 = Site('a', atom_type=atype1)
        site2 = Site('b', atom_type=atype2)
        site3 = Site('c', atom_type=atype2)
        atype = AngleType()
        angle = Angle(connection_members=[site1, site2, site3], connection_type=atype, name='angle_name')
        top.add_site(site1)
        top.add_site(site2)
        top.add_site(site3)
        top.add_connection(angle)

        #assert top.n_connections == 1
        #assert top.n_angles == 0
        #assert len(top.angle_types) == 0
        #assert len(top.angle_type_expressions) == 0

        #top.update_angle_list()
        #assert top.n_angles == 1
        #assert len(top.angle_types) == 0
        #assert len(top.angle_type_expressions) == 0

        #top.update_angle_types()
        assert top.n_angles == 1
        assert len(top.angle_types) == 1
        assert len(top.angle_type_expressions) == 1
        assert len(top.atom_type_expressions) == 2

    def test_dihedral_dihedraltype_update(self):
        top = Topology()

        atype1 = AtomType(expression='sigma + epsilon')
        atype2 = AtomType(expression='sigma * epsilon')
        site1 = Site('a', atom_type=atype1)
        site2 = Site('b', atom_type=atype2)
        site3 = Site('c', atom_type=atype2)
        site4 = Site('d', atom_type=atype1)
        atype = DihedralType()
        dihedral = Dihedral(connection_members=[site1, site2, site3, site4], connection_type=atype)
        top.add_site(site1)
        top.add_site(site2)
        top.add_site(site3)
        top.add_site(site4)
        top.add_connection(dihedral)

        #assert top.n_connections == 1
        #assert top.n_dihedrals == 0
        #assert len(top.dihedral_types) == 0
        #assert len(top.dihedral_type_expressions) == 0

        #top.update_dihedral_list()
        #assert top.n_dihedrals == 1
        #assert len(top.dihedral_types) == 0
        #assert len(top.dihedral_type_expressions) == 0

        #top.update_dihedral_types()
        assert top.n_dihedrals == 1
        assert len(top.dihedral_types) == 1
        assert len(top.dihedral_type_expressions) == 1
        assert len(top.atom_type_expressions) == 2<|MERGE_RESOLUTION|>--- conflicted
+++ resolved
@@ -143,7 +143,7 @@
 
         assert ref != bad_angle_type
 
-<<<<<<< HEAD
+    @pytest.mark.skipif(not has_parmed, reason="ParmEd is not installed")
     def test_eq_dihedrals(self):
         ref = pmd.load_file(get_fn('ethane.top'),
                             xyz=get_fn('ethane.gro'))
@@ -157,10 +157,8 @@
         bad_dihedral_type.rb_torsion_types[0].k = 22
 
         assert ref != bad_dihedral_type
-
-=======
+        
     @pytest.mark.skipif(not has_parmed, reason="ParmEd is not installed")
->>>>>>> 005d954f
     def test_eq_overall(self):
         ref = pmd.load_file(get_fn('ethane.top'),
                             xyz=get_fn('ethane.gro'))
